# TLSPROXY Release Notes

## next

<<<<<<< HEAD
* Implement OCSP stapling.
* Verify the status of client and server certificates when OCSP servers are specified.
* Fix bug that prevented the PKI WASM client from loading on chrome 119.
=======
* Add an option to refresh the identity used with passkeys (`refreshInterval`).
>>>>>>> 3f133e04

## v0.3.2

* Use the certificate provided by _Let's Encrypt_ to authenticate with backends when backends require client authentication.
* go: upgraded github.com/quic-go/quic-go v0.40.0 => v0.40.1 (CVE-2023-49295)

## v0.3.1

* Decouple frontend and backend protocols in `mode: http` and `mode: https`. The ALPN protocols that TLSPROXY accepts are specified in `alpnProtos: [...]`, and the protocol to use with the request to the backend is specified with `backendProto: ...`, which defaults to `http/1.1`. The previous behavior was to use the same protocol that the client used. It is still possible to do that by setting `backendProto` explicitly to an empty string.
* Fix QUIC stream direction in metrics.
* Fix persistent config reload every 30 sec in some conditions.

## v0.3.0

* Add support for the PROXY protocol defined by HAProxy. https://github.com/haproxy/haproxy/blob/master/doc/proxy-protocol.txt
* Add QUIC and HTTP/3 support. See [docs/QUIC.md](https://github.com/c2FmZQ/tlsproxy/blob/main/docs/QUIC.md).
* Increase timeouts for proxied HTTP requests to 24 hours for large uploads or downloads.
* Update to go 1.21.5

## v0.2.0

* Add support for the HTTP/2 protocol in reverse proxy mode. This only works when the backend actually supports HTTP/2. So, it is not enabled by default. To enable it, set `alpnProtos: [h2, http/1.1]` on the backend explicitly.
* Add support for routing HTTP requests based on path. By default, all requests go to the same backend servers. When `pathOverrides` is set, some paths can be routed to other servers.

## v0.1.1

* Allow multiple backends with the same server name but different ALPN protos, e.g. one backend could have foo.example.com with the default ALPN protos, and another backend could have foo.example.com with `alpnProtos: [imap]`. If ALPN is not used by the client, the first backend with a matching server name will be used.

## v0.1.0

Let's call this the first _stable_ development release. We'll try to keep decent release notes going forward.

TLSPROXY is primarily a [TLS termination proxy](https://en.wikipedia.org/wiki/TLS_termination_proxy) that uses letsencrypt to provide TLS encryption for any number of TCP or HTTP servers, and any number of server names concurrently on the same port.

Its functionality is similar to an [stunnel](https://www.stunnel.org/) server, but without the need to configure and run [certbot](https://certbot.eff.org/) separately.

TLSPROXY can also be used as a [Reverse Proxy](https://en.wikipedia.org/wiki/Reverse_proxy) for HTTP(S) services, and optionally control access to these services with user authentication and authorization.

Overview of features:

* [x] Use [Let's Encrypt](https://letsencrypt.org/) automatically to get TLS certificates (http-01 & tls-alpn-01 challenges).
* [x] Terminate TLS connections, and forward the data to any TCP server in plaintext.
* [x] Terminate TLS connections, and forward the data to any TLS server. The data is encrypted in transit, but the proxy sees the plaintext.
* [x] Terminate _TCP_ connections, and forward the TLS connection to any TLS server (passthrough). The proxy doesn't see the plaintext.
* [x] Terminate HTTPS connections, and forward the requests to HTTP or HTTPS servers (http/1 only, not recommended with c2fmzq-server).
* [x] TLS client authentication & authorization (when the proxy terminates the TLS connections).
* [x] Built-in Certificate Authority for managing client and backend server TLS certificates.
* [x] User authentication with OpenID Connect, SAML, and/or passkeys (for HTTP and HTTPS connections). Optionally issue JSON Web Tokens (JWT) to authenticated users to use with the backend s
ervices and/or run a local OpenID Connect server for backend services.
* [x] Access control by IP address.
* [x] Routing based on Server Name Indication (SNI), with optional default route when SNI isn't used.
* [x] Simple round-robin load balancing between servers.
* [x] Support any ALPN protocol in TLS, TLSPASSTHROUGH, or TCP mode.
* [x] Use the same TCP address (IPAddr:port) for any number of server names, e.g. foo.example.com and bar.example.com on the same xxx.xxx.xxx.xxx:443.
<|MERGE_RESOLUTION|>--- conflicted
+++ resolved
@@ -2,13 +2,10 @@
 
 ## next
 
-<<<<<<< HEAD
 * Implement OCSP stapling.
 * Verify the status of client and server certificates when OCSP servers are specified.
 * Fix bug that prevented the PKI WASM client from loading on chrome 119.
-=======
 * Add an option to refresh the identity used with passkeys (`refreshInterval`).
->>>>>>> 3f133e04
 
 ## v0.3.2
 
