--- conflicted
+++ resolved
@@ -208,20 +208,7 @@
 		log.Printf("ERR [%s] %s:%s ➔ %s|%s:%s %s: %v", sum, qc.RemoteAddr().Network(), qc.RemoteAddr(), idnaToUnicode(cs.ServerName), be.Mode, cs.NegotiatedProtocol, tag, err)
 	}
 
-<<<<<<< HEAD
 	if serv, ok := be.http3Server.(*http3.Server); ok && cs.NegotiatedProtocol == "h3" {
-=======
-	if be.http3Handler != nil && cs.NegotiatedProtocol == "h3" {
-		// Creating a new http3 server for every request isn't great,
-		// but it seems to be the only way to pass a context value to
-		// the request.
-		serv := &http3.Server{
-			Handler: http.HandlerFunc(func(w http.ResponseWriter, req *http.Request) {
-				req = req.WithContext(context.WithValue(req.Context(), connCtxKey, qc))
-				be.http3Handler.ServeHTTP(w, req)
-			}),
-		}
->>>>>>> b2ec5853
 		if err := serv.ServeQUICConn(qc); err != nil {
 			reportErr(err, "ServeQUICConn")
 		}
