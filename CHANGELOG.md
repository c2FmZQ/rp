--- conflicted
+++ resolved
@@ -2,12 +2,9 @@
 
 ## next
 
-<<<<<<< HEAD
 * Add an option to automatically revoke unused _Let's encrypt_ certificates.
 * Add a flag to revoke all cached certificates. This is useful when a server is decommissioned or compromised.
-=======
 * IDN fixes and tests
->>>>>>> 3e1df5d9
 
 ## v0.3.3
 
